import { serve } from '@hono/node-server';
import { Hono } from 'hono';
import { createClient } from '@supabase/supabase-js';
import dotenv from 'dotenv';

// Load environment variables from .env file
dotenv.config();

// Initialize the Hono app and Supabase client
const app = new Hono();
const supabase = createClient(
  process.env.SUPABASE_URL, // URL of your Supabase project
  process.env.SUPABASE_ANON_KEY // Anon key for authentication
);


// Middleware: Enable CORS for frontend integration
app.use('*', async (c, next) => {
  c.header('Access-Control-Allow-Origin', 'http://localhost:3000'); // Replace with your Next.js domain
  c.header('Access-Control-Allow-Methods', 'GET, POST, OPTIONS');
  c.header('Access-Control-Allow-Headers', 'Content-Type, Authorization');
  if (c.req.method === 'OPTIONS') {
    return c.text('', 204);
  }
  await next();
});

// Root endpoint to verify the server is running
app.get('/', (c) => {
  return c.text('Welcome to JobBoard!');
});

// Endpoint for user signup
app.post('/signup', async (c) => {
  try {
    const { 
      email, password, role, name, company_name, company_description, 
      website_url, contact_number, resume, portfolio_url, skills, 
      education, location 
    } = await c.req.json();

    // Determine the name for the users table
    const userName = role === 'employer' ? company_name : name;

    // Step 1: Create user in Supabase authentication
    const { user, error: signupError } = await supabase.auth.signUp({
      email,
      password,
    });

    if (signupError) {
      console.log("Signup error:", signupError.message);
      return c.json({ error: signupError.message }, 400);
    }

    // Step 2: Insert the user into the 'users' table
    const { data: userData, error: userInsertError } = await supabase
      .from('users')
      .insert({
        email,
        password, 
        role,
        name: userName, // Store company_name as name for employers
      })
      .select()
      .single();

    if (userInsertError) {
      console.log("User insert error:", userInsertError.message);
      return c.json({ error: userInsertError.message }, 400);
    }

    const userId = userData.user_id; // Get the user ID for additional inserts

 // Step 3: Insert role-specific details
if (role === 'employer') {
  // Insert employer-specific data into the 'employers' table
  const { error: employerError, data: employerData } = await supabase
    .from('employers')
    .insert({
      company_name,
      company_description,
      website_url,
      contact_number,
      location,
      user_id: userId, // Foreign key linking to 'users'
    })
    .select()
    .single();

  if (employerError) {
    console.log("Employer insert error:", employerError.message);
    return c.json({ error: employerError.message }, 400);
  }

  console.log("Employer data inserted:", employerData); // Log employer data
} else if (role === 'job_seeker') {
  // Insert job seeker-specific data into the 'job_seekers' table
  const { error: jobSeekerError, data: jobSeekerData } = await supabase
    .from('job_seekers')
    .insert({
      resume,
      portfolio_url,
      skills,
      education,
      contact_number,
      location,
      user_id: userId, // Foreign key linking to 'users'
    })
    .select()
    .single();

  if (jobSeekerError) {
    console.log("Job seeker insert error:", jobSeekerError.message);
    return c.json({ error: jobSeekerError.message }, 400);
  }

  console.log("Job seeker data inserted:", jobSeekerData); // Log job seeker data
}


    // Return success response if everything works
    return c.json({ message: 'User created successfully!', user: userData });
  } catch (error) {
    // Handle unexpected errors
    console.error("Error during signup:", error);
    return c.json({ error: error.message }, 500);
  }
});

// Endpoint for user signin
app.post('/signin', async (c) => {
  try {
    const { email, password } = await c.req.json();

    // Authenticate user with Supabase
    const { data: { user }, error: signinError } = await supabase.auth.signInWithPassword({
      email,
      password,
    });

    // Handle authentication errors
    if (signinError) {
      console.log("Signin error:", signinError.message);
      return c.json({ error: signinError.message }, 400);
    }

    // Check if email is confirmed
    if (!user.email_confirmed_at) {
      return c.json({ error: 'Please confirm your email before signing in.' }, 400);
    }

    // Return success response with user details
    return c.json({ message: 'User signed in successfully', user });
  } catch (error) {
    console.error("Error during signin:", error);
    return c.json({ error: error.message }, 500);
  }
});


// Endpoint to handle email confirmation and redirect users based on role
app.get('/auth/callback', async (c) => {
  // Get authenticated user details
  const { user } = await supabase.auth.getUser();
  
  if (!user) {
    return c.json({ error: 'User not authenticated' }, 400);
  }

  // Fetch user's role from the 'users' table
  const { data: userData, error: fetchError } = await supabase
    .from('users')
    .select('role')
    .eq('user_id', user.id)
    .single();

  // Handle errors if the user is not found
  if (fetchError || !userData) {
    return c.json({ error: 'User not found' }, 404);
  }

  // Redirect users to role-specific dashboards
  if (userData.role === 'employer') {
    return c.redirect('http://localhost:3000/employer');
  } else if (userData.role === 'job_seeker') {
    return c.redirect('http://localhost:3000/dashboard/seekerdashboard');
  } else {
    return c.json({ error: 'Invalid role' }, 400);
  }
});

<<<<<<< HEAD
app.get('/seeker/dashboard/jobrecommendations', async (c) => {
  try {
    const { user } = await supabase.auth.getUser();

    if (!user) {
      return c.json({ error: 'User not authenticated' }, 400);
    }

    const { data: jobRecommendations, error: fetchError } = await supabase
      .from('job_postings')
      .select()

    if (fetchError) {
      console.log("Couldn't fetch job recommendations:", fetchError.message);
      return c.json({ error: fetchError.message }, 400);
    }

    return c.json({ jobRecommendations });
  } catch (error) {
    console.error("Error during job recommendations fetch:", error);
    return c.json({ error: error.message }, 500);
  }
});

app.use('seeker/dashboard/update-profile', async (c, next) => {
  const user = await supabase.auth.api
  try {
    const { user } = await supabase.auth.getUser();

    if (!user) {
      return c.json({ error: 'User not authenticated' }, 400);
    }

    if (fetchError) {
      console.log("Couldn't fetch user data:", fetchError.message);
      return c.json({ error: fetchError.message }, 400);
    }

    c.user = userData;
    return next();
  } catch (error) {
    console.error("Error during user data fetch:", error);
    return c.json({ error: error.message }, 500);
  }});

// Define the port
=======
// Define the port for the server
>>>>>>> a50679f0
const port = 8000;
console.log(`Server is running on http://localhost:${port}`);

// Start the server
serve({
  fetch: app.fetch, // Use Hono's fetch handler
  port,
});<|MERGE_RESOLUTION|>--- conflicted
+++ resolved
@@ -190,7 +190,6 @@
   }
 });
 
-<<<<<<< HEAD
 app.get('/seeker/dashboard/jobrecommendations', async (c) => {
   try {
     const { user } = await supabase.auth.getUser();
@@ -215,31 +214,7 @@
   }
 });
 
-app.use('seeker/dashboard/update-profile', async (c, next) => {
-  const user = await supabase.auth.api
-  try {
-    const { user } = await supabase.auth.getUser();
-
-    if (!user) {
-      return c.json({ error: 'User not authenticated' }, 400);
-    }
-
-    if (fetchError) {
-      console.log("Couldn't fetch user data:", fetchError.message);
-      return c.json({ error: fetchError.message }, 400);
-    }
-
-    c.user = userData;
-    return next();
-  } catch (error) {
-    console.error("Error during user data fetch:", error);
-    return c.json({ error: error.message }, 500);
-  }});
-
 // Define the port
-=======
-// Define the port for the server
->>>>>>> a50679f0
 const port = 8000;
 console.log(`Server is running on http://localhost:${port}`);
 
